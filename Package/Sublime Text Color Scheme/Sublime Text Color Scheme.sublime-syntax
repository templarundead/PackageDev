--- conflicted
+++ resolved
@@ -339,13 +339,10 @@
         # so we push a prototype.
         - match: ''
           push:
-<<<<<<< HEAD
             - meta_scope: source.css
             - include: scope:source.css#color-values
-=======
             - meta_scope: source.css-color
             - include: CSS.sublime-syntax#color-values
->>>>>>> 0f77f67c
           with_prototype:
             - match: (?=")
               pop: true
@@ -397,14 +394,11 @@
     - match: \"
       scope: punctuation.definition.string.begin.json
       set:
-<<<<<<< HEAD
         - meta_scope: meta.font-style.sublime-color-scheme string.quoted.double.json
-=======
         - meta_scope: string.quoted.double.json meta.color-adjuster.sublime-color-scheme
         # Set a fake source scope so it's recognized as "embedded code",
         # but don't set "source.css" to avoid completions provided by shipped package.
         - meta_content_scope: source.css-color
->>>>>>> 0f77f67c
         - match: '"'
           scope: punctuation.definition.string.end.json
           pop: true
